--- conflicted
+++ resolved
@@ -22,361 +22,10 @@
 
   Table.Views = {};
 
-<<<<<<< HEAD
-  Table.Views.Tables = Backbone.Layout.extend({
-
-    template: "page",
-
-    serialize: { title: 'Tables' },
-
-    beforeRender: function() {
-      this.setView('#page-content', new Directus.TableSimple({collection: this.collection, template: 'tables'}));
-      //this.setView('#page-content', new Directus.Table({collection: this.options.list, columns: ['title'], filter: {hidden: false, is_junction_table: false}, navigate: true, toolbar: false}));
-    }
-
-  });
-
-  Table.Views.BatchEdit = Backbone.Layout.extend({
-
-    template: 'page',
-
-    events: {
-      'click #save-form': 'save'
-    },
-
-    save: function() {
-      var model = this.model,
-          itemCount = this.batchIds.length,
-          failRequestCount = 0,
-          successRequestCount = 0;
-
-      if (!confirm('This will affect ' + itemCount + ' records. Continue?')) {
-        return;
-      }
-
-      // Serialize the entire form
-      var data = this.editView.data();
-
-      // Get an attribute whitelist based on the checkboxes
-      var attrWhitelist = $("input[name='batchedit']:checked").map(function() {
-        return $(this).data('attr');
-      }).toArray();
-
-      // Set data to model inorder to include relationships etc
-      model.set(this.model.diff(data));
-
-      // Changed attributes based on whitelist
-      var changedAttributes = _.pick(model.toJSON(), attrWhitelist);
-
-      var checkIfDone = function() {
-        var totalRequest = successRequestCount + failRequestCount;
-        if (totalRequest === itemCount) {
-          var route = Backbone.history.fragment.split('/');
-          route.pop();
-          alert(successRequestCount + " items have been updated. " + failRequestCount + " items failed to update");
-          app.router.go(route);
-        }
-      };
-
-      var success = function() {
-        successRequestCount++;
-        checkIfDone();
-      };
-
-      var error = function() {
-        failRequestCount++;
-        checkIfDone();
-      };
-
-      // Save all batch id's
-      _.each(this.batchIds, function(id) {
-        var modelToUpdate = model.getNewInstance({collection: model.collection});
-        modelToUpdate.set(_.extend(
-          {id: id}, 
-          changedAttributes
-        ), {parse: true});
-
-        modelToUpdate.save({}, {
-          success: success,
-          error: error,
-          wait: true,
-          //patch: true,
-          includeRelationships: true,
-          validate: false
-        });
-      });
-
-      console.log(changedAttributes);
-    },
-
-    serialize: function() {
-      var breadcrumbs = [{ title: 'Tables', anchor: '#tables'}],
-          title = 'Batch Edit ('+this.batchIds.length+')';
-
-      breadcrumbs.push({ title: this.model.collection.table.id, anchor: '#tables/' + this.model.collection.table.id });
-
-      return {
-        breadcrumbs: breadcrumbs,
-        title: title,
-        sidebar: true
-      };
-    },
-
-    beforeRender: function() {
-      this.insertView('#sidebar', new SaveModule({model: this.model, single: this.single, showDropDown: false}));
-    },
-
-    afterRender: function() {
-      this.setView('#page-content', this.editView);
-      this.editView.render();
-    },
-
-    initialize: function(options) {
-      this.batchIds = options.batchIds;
-      this.editView = new Directus.EditView({model: this.model, batchIds: options.batchIds});
-    }
-
-  });
-
-
-  Table.Views.Edit = Backbone.Layout.extend({
-
-    template: 'page',
-
-    events: {
-      'click #save-form': 'save',
-      'click #save-form-stay': 'save',
-      'click #save-form-add': 'save',
-      'click #save-form-copy': 'save',
-      'click #delete-form': 'deleteItem',
-      'keydown': function(e) {
-        if (e.keyCode === 83 && e.metaKey) {
-          this.save();
-        }
-      },
-      'click #save-form-cancel': function() {
-        var route = Backbone.history.fragment.split('/');
-        route.pop();
-        app.router.go(route);
-      }
-    },
-
-    deleteItem: function(e) {
-      var success = function() {
-        var route = Backbone.history.fragment.split('/');
-        route.pop();
-        app.router.go(route);
-      };
-
-      // hard-destroy model if there is no active column
-      if (!this.model.has('active')){
-        throw "This table does not have an active column and can therefore not be deleted";
-      }
-
-      this.model.save({active: 0}, {success: success, patch: true, wait: true, validate: false});
-
-      //this.model.set({active: 0});
-      //this.model.save({success: success});
-    },
-
-    save: function(e) {
-      var action = (e !== undefined) ? e.target.id : 'save-form-stay';
-      var active = $('input[name=active]:checked').val();
-      var data = this.editView.data();
-      var model = this.model;
-      var isNew = this.model.isNew();
-      var collection = this.model.collection;
-      var success;
-
-      if (action === 'save-form-stay') {
-        success = function(model, response, options) {
-          var route = Backbone.history.fragment.split('/');
-          route.pop();
-          route.push(model.get('id'));
-          app.router.go(route);
-        };
-      } else {
-        success = function(model, response, options) {
-          var route = Backbone.history.fragment.split('/');
-          route.pop();
-          if (action === 'save-form-add') {
-            // Trick the router to refresh this page when we are dealing with new items
-            if (isNew) app.router.navigate("#", {trigger: false, replace: true});
-            route.push('new');
-          }
-          app.router.go(route);
-        };
-      }
-
-      if (action === 'save-form-copy') {
-        console.log('cloning...');
-        var clone = model.toJSON();
-        delete clone.id;
-        model = new collection.model(clone, {collection: collection, parse: true});
-        collection.add(model);
-        console.log(model);
-      }
-
-      if (active !== undefined) {
-        data.active = active;
-      }
-
-
-      // patch only the changed values
-      model.save(model.diff(data), {
-        success: success,
-        error: function(model, xhr, options) {
-          console.log('err');
-          //app.trigger('alert:error', 'Failed to Save', xhr.responseText);
-        },
-        wait: true,
-        patch: true,
-        includeRelationships: true
-      });
-
-
-    },
-
-    serialize: function() {
-      var breadcrumbs = [{ title: 'Tables', anchor: '#tables'}];
-      var title;
-
-      if (this.model.id) {
-        title = 'Editing Item';
-      } else {
-        if (this.options.batchIds !== undefined) {
-          title = 'Batch Edit';
-        } else {
-          title = 'Creating New Item';
-        }
-      }
-
-      if (this.single) {
-        title = this.model.collection.table.id;
-      } else {
-        breadcrumbs.push({ title: this.model.collection.table.id, anchor: '#tables/' + this.model.collection.table.id });
-      }
-      return {
-        breadcrumbs: breadcrumbs,
-        title: title,
-        sidebar: true
-      };
-    },
-
-    beforeRender: function() {
-      var showDropDown = !this.single && !this.isBatchEdit;
-      this.insertView('#sidebar', new SaveModule({model: this.model, single: this.single, showDropDown: showDropDown}));
-    },
-
-    afterRender: function() {
-      this.setView('#page-content', this.editView);
-      //Don't fetch if the model is new!
-      if (this.model.has('id')) {
-
-        //@todo what is going on here?
-        this.model.fetch({
-          dontTrackChanges: true,
-          error: function(model, XMLHttpRequest) {
-            if(404 === XMLHttpRequest.status) {
-              var route = Backbone.history.fragment;
-              // if(route.charAt(route.length-1) == "/") {
-              //     route = route.slice(0, -1)
-              // }
-              route = route.split('/');
-              if(route.slice(-2)[0] !== "tables") {
-                route.pop();
-              }
-              route.push('new');
-              app.router.go(route);
-            }
-          }
-        });
-      } else {
-        this.editView.render();
-      }
-
-      if (this.model.id !== undefined) {
-        this.insertView('#sidebar', new RevisionsModule({baseURL: this.model.url()}));
-        this.insertView('#sidebar', new Backbone.Layout({template: 'module-messages', attributes: {'class': 'directus-module'}}));
-      }
-
-      app.affix();
-    },
-
-    initialize: function(options) {
-      this.isBatchEdit = options.batchIds !== undefined;
-      this.single = this.model.collection.table.get('single');
-      this.editView = new Directus.EditView({model: this.model, ui: this.options.ui, batchIds: options.batchIds});
-    }
-  });
-
-  //This should probably be DRY:er. Add pattern to core?
-  Table.Views.List = Backbone.Layout.extend({
-
-    template: 'page',
-
-    serialize: function() {
-      var data = {
-        title: this.collection.table.id,
-        breadcrumbs: [{title: 'Tables', anchor: '#tables'}]
-      };
-
-      if (this.collection.hasPermission('add')) {
-        data.showAddButton = {
-          title: 'Add Table'
-        };
-      }
-
-      data.showBookmarkButton = {
-        active: this.isBookmarked
-      };
-
-      return data;
-    },
-
-    events: {
-      'click #btn-top': function() {
-        app.router.go('#tables/'+this.collection.table.id+'/new');
-        //app.router.setPage(Table.Views.Edit, {model: model});
-      },
-      'click #bookmark': function(e) {
-        var data = {
-          title: this.collection.table.id.toString(),
-          url: Backbone.history.fragment,
-          icon_class: 'icon-star',
-          user: app.users.getCurrentUser().get("id")
-        };
-        if(!this.isBookmarked)
-        {
-          app.getBookmarks().addNewBookmark(data);
-        } else {
-          app.getBookmarks().removeBookmark(data);
-        }
-        $('#bookmark').toggleClass('active');
-        this.isBookmarked = !this.isBookmarked;
-      }
-    },
-
-    afterRender: function() {
-      this.setView('#page-content', this.table);
-      this.collection.fetch({reset: true});
-    },
-
-    initialize: function() {
-      //this.table = new Directus.Table({collection: this.collection, navigate: true, maxColumns: 8});
-      //ListViewManager
-      this.table = ListViewManager.getInstance({collection: this.collection, navigate: true, maxColumns: 8});
-      //this.table = new Directus.Table({collection: this.collection, navigate: true, maxColumns: 8});
-      this.isBookmarked = app.getBookmarks().isBookmarked(this.collection.table.id);
-    }
-
-  });
-=======
   Table.Views.Tables = TablesView;
   Table.Views.BatchEdit = BatchEditView;
   Table.Views.Edit = EditView;
   Table.Views.List = TableView;
->>>>>>> b69dca3d
 
   return Table;
 
