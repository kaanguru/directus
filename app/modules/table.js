--- conflicted
+++ resolved
@@ -159,13 +159,9 @@
         data.active = active;
       }
 
-<<<<<<< HEAD
+      console.log('circular data?','data',data,'mode',model);
+
       model.save(model.diff(data), {
-=======
-      console.log('circular data?','data',data,'mode',model);
-
-      model.save(data, {
->>>>>>> 58a1ebc4
         success: success,
         patch: true,
         error: function() {
