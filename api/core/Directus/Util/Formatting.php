--- conflicted
+++ resolved
@@ -14,7 +14,7 @@
         return $name;
     }
 
-<<<<<<< HEAD
+
     public static function underscoreToCamelCase($string) {
         $filtered = preg_replace_callback(
             "/(_)(.)/",
@@ -23,13 +23,6 @@
             },
             $string
         );
-=======
-	public static function underscoreToCamelCase($string) {
-	    $filtered = preg_replace_callback("/(_)(.)/", function($m){return strtoupper($m[2]);}, $string);
-	    $filtered = ucfirst($filtered);
-	    return $filtered;
-	}
->>>>>>> 453db223
 
         $filtered = ucfirst($filtered);
         return $filtered;
