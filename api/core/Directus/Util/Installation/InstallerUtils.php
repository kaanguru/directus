--- conflicted
+++ resolved
@@ -176,15 +176,9 @@
             'last_name' => 'User',
             'email' => $data['directus_email'],
             'password' => $hash,
-<<<<<<< HEAD
-            'salt' => StringUtils::randomString(),
-            'token' => StringUtils::randomString(32),
-            'group' => 1,
-=======
             'salt' => $data['user_salt'],
             'group' => 1,
             'token' => $data['user_token'],
->>>>>>> d8264b3d
             'language' => $data['default_language']
         ]);
 
